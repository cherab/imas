--- conflicted
+++ resolved
@@ -11,14 +11,9 @@
   { name = "jacklovell" },
 ]
 readme = "README.md"
-<<<<<<< HEAD
-requires-python = ">=3.10"
-license = { file = "LICENCE.txt" }
-=======
 requires-python = ">=3.9"
 license = "EUPL-1.1"
 license-files = ["LICEN[CS]E.*"]
->>>>>>> a0d79a09
 keywords = ["cherab", "IMAS", "imas", "tokamak", "fusion", "plasma"]
 classifiers = [
   "Development Status :: 4 - Beta",
